--- conflicted
+++ resolved
@@ -11,7 +11,7 @@
 use serde_json;
 use uuid::Uuid;
 
-use crate::routes::task_attempts::{CreateTaskAttemptBody, CreateFollowupAttemptBody};
+use crate::routes::task_attempts::CreateTaskAttemptBody;
 
 #[derive(Debug, Deserialize, schemars::JsonSchema)]
 pub struct CreateTaskRequest {
@@ -28,7 +28,7 @@
     pub task_id: String,
 }
 
-#[derive(Debug, Clone, Serialize, Deserialize, schemars::JsonSchema)]
+#[derive(Debug, Serialize, schemars::JsonSchema)]
 pub struct ProjectSummary {
     #[schemars(description = "The unique identifier of the project")]
     pub id: String,
@@ -211,23 +211,6 @@
     pub attempt_id: String,
 }
 
-#[derive(Debug, Deserialize, schemars::JsonSchema)]
-pub struct CreateFollowupAttemptRequest {
-    #[schemars(description = "The ID of the previous attempt to base this follow-up on")]
-    pub previous_attempt_id: Uuid,
-    #[schemars(description = "Feedback or additional instructions for the follow-up attempt")]
-    pub feedback: String,
-    #[schemars(description = "Optional executor variant override")]
-    pub variant: Option<String>,
-}
-
-#[derive(Debug, Serialize, schemars::JsonSchema)]
-pub struct CreateFollowupAttemptResponse {
-    pub task_id: String,
-    pub previous_attempt_id: String,
-    pub new_attempt_id: String,
-}
-
 #[derive(Debug, Serialize, schemars::JsonSchema)]
 pub struct DeleteTaskResponse {
     pub deleted_task_id: Option<String>,
@@ -244,78 +227,8 @@
     pub task: TaskDetails,
 }
 
-<<<<<<< HEAD
-#[derive(Debug, Deserialize, schemars::JsonSchema)]
-<<<<<<< HEAD
-pub struct ListTaskAttemptsRequest {
-    #[schemars(description = "The ID of the task to list attempts for")]
-    pub task_id: Uuid,
-}
-
-#[derive(Debug, Serialize, schemars::JsonSchema)]
-pub struct TaskAttemptSummary {
-    #[schemars(description = "The unique identifier of the attempt")]
-    pub id: String,
-    #[schemars(description = "The task ID this attempt belongs to")]
-    pub task_id: String,
-    #[schemars(description = "Git branch name for this attempt")]
-    pub branch: String,
-    #[schemars(description = "Target branch for this attempt (PR destination)")]
-    pub target_branch: String,
-    #[schemars(description = "The executor used for this attempt (e.g., CLAUDE_CODE, GEMINI)")]
-    pub executor: String,
-    #[schemars(description = "Path to worktree or container reference")]
-    pub container_ref: Option<String>,
-    #[schemars(description = "Whether the worktree has been deleted")]
-    pub worktree_deleted: bool,
-    #[schemars(description = "When setup script was completed")]
-    pub setup_completed_at: Option<String>,
-    #[schemars(description = "When the attempt was created")]
-    pub created_at: String,
-    #[schemars(description = "When the attempt was last updated")]
-    pub updated_at: String,
-}
-
-impl TaskAttemptSummary {
-    fn from_task_attempt(attempt: TaskAttempt) -> Self {
-        Self {
-            id: attempt.id.to_string(),
-            task_id: attempt.task_id.to_string(),
-            branch: attempt.branch,
-            target_branch: attempt.target_branch,
-            executor: attempt.executor,
-            container_ref: attempt.container_ref,
-            worktree_deleted: attempt.worktree_deleted,
-            setup_completed_at: attempt.setup_completed_at.map(|dt| dt.to_rfc3339()),
-            created_at: attempt.created_at.to_rfc3339(),
-            updated_at: attempt.updated_at.to_rfc3339(),
-        }
-    }
-}
-
-#[derive(Debug, Serialize, schemars::JsonSchema)]
-pub struct ListTaskAttemptsResponse {
-    pub attempts: Vec<TaskAttemptSummary>,
-    pub count: usize,
-    pub task_id: String,
-}
-
-#[derive(Debug, Deserialize, schemars::JsonSchema)]
-pub struct GetTaskAttemptDetailsRequest {
-    #[schemars(description = "The ID of the task attempt to retrieve details for")]
-    pub attempt_id: Uuid,
-}
-
-#[derive(Debug, Serialize, schemars::JsonSchema)]
-pub struct GetTaskAttemptDetailsResponse {
-    pub attempt_details: crate::routes::task_attempts::TaskAttemptDetails,
-}
-
-#[derive(Debug, Clone)]
-=======
 /// Main Vibe Kanban Task MCP Server
 #[derive(Clone)]
->>>>>>> 3ac212a6
 pub struct TaskServer {
     client: Arc<reqwest::Client>,
     base_url: Arc<String>,
@@ -537,53 +450,6 @@
     }
 
     #[tool(
-        description = "Create a follow-up task attempt based on a previous attempt with additional feedback or review comments. This is useful when you want to create a new attempt that addresses review feedback from a previous attempt."
-    )]
-    async fn create_followup_attempt(
-        &self,
-        Parameters(CreateFollowupAttemptRequest {
-            previous_attempt_id,
-            feedback,
-            variant,
-        }): Parameters<CreateFollowupAttemptRequest>,
-    ) -> Result<CallToolResult, ErrorData> {
-        let feedback_trimmed = feedback.trim();
-        if feedback_trimmed.is_empty() {
-            return Self::err("Feedback must not be empty.".to_string(), None::<String>);
-        }
-
-        let variant = variant.and_then(|v| {
-            let trimmed = v.trim();
-            if trimmed.is_empty() {
-                None
-            } else {
-                Some(trimmed.to_string())
-            }
-        });
-
-        let payload = CreateFollowupAttemptBody {
-            previous_attempt_id,
-            feedback: feedback_trimmed.to_string(),
-            variant,
-        };
-
-        let url = self.url("/api/task-attempts/followup");
-        let attempt: TaskAttempt = match self.send_json(self.client.post(&url).json(&payload)).await
-        {
-            Ok(attempt) => attempt,
-            Err(e) => return Ok(e),
-        };
-
-        let response = CreateFollowupAttemptResponse {
-            task_id: attempt.task_id.to_string(),
-            previous_attempt_id: previous_attempt_id.to_string(),
-            new_attempt_id: attempt.id.to_string(),
-        };
-
-        TaskServer::success(&response)
-    }
-
-    #[tool(
         description = "Update an existing task/ticket's title, description, or status. `project_id` and `task_id` are required! `title`, `description`, and `status` are optional."
     )]
     async fn update_task(&self, request: UpdateTaskRequest) -> McpResult<String> {
@@ -643,71 +509,8 @@
 
         Ok(serde_json::to_string_pretty(&response).unwrap())
     }
-
-    #[tool(
-        description = "List all execution attempts for a specific task. Shows what was tried, branch names, executors used, and timestamps. Useful for understanding task history and debugging failed attempts. `task_id` is required!"
-    )]
-    async fn list_task_attempts(
-        &self,
-        Parameters(ListTaskAttemptsRequest { task_id }): Parameters<ListTaskAttemptsRequest>,
-    ) -> Result<CallToolResult, ErrorData> {
-        let url = self.url(&format!("/api/task-attempts?task_id={}", task_id));
-        let attempts: Vec<TaskAttempt> = match self.send_json(self.client.get(&url)).await {
-            Ok(a) => a,
-            Err(e) => return Ok(e),
-        };
-
-        let attempt_summaries: Vec<TaskAttemptSummary> = attempts
-            .into_iter()
-            .map(TaskAttemptSummary::from_task_attempt)
-            .collect();
-
-        let response = ListTaskAttemptsResponse {
-            count: attempt_summaries.len(),
-            attempts: attempt_summaries,
-            task_id: task_id.to_string(),
-        };
-
-        TaskServer::success(&response)
-    }
-
-    #[tool(
-        description = "Get detailed information about a specific task attempt, including execution processes, commits, logs, and branch status. Use this to inspect the progress and artifacts of a task attempt. `attempt_id` is required!"
-    )]
-    async fn get_task_attempt_details(
-        &self,
-        Parameters(GetTaskAttemptDetailsRequest { attempt_id }): Parameters<
-            GetTaskAttemptDetailsRequest,
-        >,
-    ) -> Result<CallToolResult, ErrorData> {
-        let url = self.url(&format!("/api/task-attempts/{}/details", attempt_id));
-        let attempt_details: crate::routes::task_attempts::TaskAttemptDetails =
-            match self.send_json(self.client.get(&url)).await {
-                Ok(details) => details,
-                Err(e) => return Ok(e),
-            };
-
-        let response = GetTaskAttemptDetailsResponse { attempt_details };
-        TaskServer::success(&response)
-    }
-}
-
-<<<<<<< HEAD
-#[tool_handler]
-impl ServerHandler for TaskServer {
-    fn get_info(&self) -> ServerInfo {
-        ServerInfo {
-            protocol_version: ProtocolVersion::V_2025_03_26,
-            capabilities: ServerCapabilities::builder()
-                .enable_tools()
-                .build(),
-            server_info: Implementation {
-                name: "vibe-kanban".to_string(),
-                version: "1.0.0".to_string(),
-            },
-            instructions: Some("A task and project management server. If you need to create or update tickets or tasks then use these tools. Most of them absolutely require that you pass the `project_id` of the project that you are currently working on. This should be provided to you. Call `list_tasks` to fetch the `task_ids` of all the tasks in a project`. TOOLS: 'list_projects', 'list_tasks', 'create_task', 'start_task_attempt', 'create_followup_attempt', 'get_task', 'update_task', 'delete_task', 'list_task_attempts', 'get_task_attempt_details'. Make sure to pass `project_id` or `task_id` where required. You can use list tools to get the available ids.".to_string()),
-        }
-=======
+}
+
 // Custom HTTP runner implementation with permissive security for development
 #[cfg(feature = "http")]
 impl TaskServer {
@@ -727,6 +530,5 @@
         // Run the HTTP server with custom config
         run_server(config, Arc::new(self.clone())).await?;
         Ok(())
->>>>>>> 3ac212a6
     }
 }